from typing import Callable, List, Any, Dict, Optional
import logging
import socket
import time
import os
import random
import math
import threading

from horovod.runner.common.util import timeout, secret

from horovod.runner.http.http_server import RendezvousServer
from horovod.runner.gloo_run import (create_slot_env_vars, create_run_env_vars,
                                     _get_min_start_hosts)
from horovod.runner.elastic.settings import ElasticSettings
from horovod.runner.elastic.rendezvous import create_rendezvous_handler
from horovod.runner.elastic.discovery import HostDiscovery
from horovod.runner.elastic.driver import ElasticDriver

import ray
import ray.exceptions
from horovod.ray.runner import BaseHorovodWorker
from horovod.ray.utils import detect_nics

logger = logging.getLogger(__name__)

if hasattr(ray.exceptions, "GetTimeoutError"):
    GetTimeoutError = ray.exceptions.GetTimeoutError
elif hasattr(ray.exceptions, "RayTimeoutError"):
    GetTimeoutError = ray.exceptions.RayTimeoutError
else:
    raise ImportError("Unable to find Ray Timeout Error class "
                      "(GetTimeoutError, RayTimeoutError). "
                      "This is likely due to the Ray version not "
                      "compatible with Horovod-Ray.")


class RayHostDiscovery(HostDiscovery):
    """Uses Ray global state to obtain host mapping.

    Assumes that the whole global state is available for usage."""

    def __init__(self, use_gpu=False, cpus_per_slot=1, gpus_per_slot=1):
        self.use_gpu = use_gpu
        self.cpus_per_slot = cpus_per_slot
        self.gpus_per_slot = gpus_per_slot
        logger.debug(f"Discovery started with {cpus_per_slot} CPU / "
                     f"{gpus_per_slot} GPU per slot.")

    def find_available_hosts_and_slots(self) -> Dict[str, int]:
        """Returns a dict mapping <hostname> -> <number of slots>."""
        alive_nodes = [k for k in ray.nodes() if k["alive"]]
        host_mapping = {}
        for node in alive_nodes:
            hostname = node["NodeManagerAddress"]
            resources = node["Resources"]
            slots = resources.get("CPU", 0) // self.cpus_per_slot
            if self.use_gpu:
                gpu_slots = resources.get("GPU", 0) // self.gpus_per_slot
                slots = min(slots, gpu_slots)
            slots = int(math.ceil(slots))
            if slots:
                host_mapping[hostname] = slots

        if host_mapping and sum(host_mapping.values()) == 0:
            logger.info(f"Detected {len(host_mapping)} hosts, but no hosts "
                        "have available slots.")
            logger.debug(f"Alive nodes: {alive_nodes}")
        return host_mapping


class TestDiscovery(RayHostDiscovery):
    def __init__(self,
                 min_hosts,
                 max_hosts,
                 change_frequency_s,
                 use_gpu=False,
                 cpus_per_slot=1,
                 gpus_per_slot=1,
                 verbose=True,
                 _graceful=True):
        super().__init__(
            use_gpu=use_gpu,
            cpus_per_slot=cpus_per_slot,
            gpus_per_slot=gpus_per_slot)
        self._min_hosts = min_hosts
        self._graceful = _graceful
        self._max_hosts = max_hosts
        self._change_frequency_s = change_frequency_s
        self._last_reset_t = None
        self.verbose = verbose
        self._removed_hosts = set()

    def add_host(self, hosts):
        available_hosts = self._removed_hosts & hosts.keys()
        if available_hosts:
            host = random.choice(list(available_hosts))
            self._removed_hosts.remove(host)
        else:
            print("No hosts to add.")

    def remove_host(self, hosts):
        good_hosts = [k for k in hosts if k not in self._removed_hosts]

        from ray.autoscaler._private.commands import kill_node
        if good_hosts:
            if self._graceful:
                host = random.choice(good_hosts)
            else:
                host = kill_node(
                    os.path.expanduser("~/ray_bootstrap_config.yaml"), True,
                    False, None)
        self._removed_hosts.add(host)

    def change_hosts(self, hosts):
        for host in self._removed_hosts:
            if host not in hosts:
                self._removed_hosts.remove(host)
        current_hosts = len(hosts) - len(self._removed_hosts)
        if current_hosts <= self._min_hosts:
            self.add_host(hosts)
        elif current_hosts >= self._max_hosts:
            self.remove_host(hosts)
        else:
            if random.random() < 0.5:
                self.add_host(hosts)
            else:
                self.remove_host(hosts)

    def find_available_hosts_and_slots(self):
        t = time.time()
        if self._last_reset_t is None:
            self._last_reset_t = t
        hosts = super().find_available_hosts_and_slots()
        if t - self._last_reset_t >= self._change_frequency_s:
            self.change_hosts(hosts)
            self._last_reset_t = t
        if self.verbose:
            print(f"Total hosts: {len(hosts)}")
        remaining = {
            k: v
            for k, v in hosts.items() if k not in self._removed_hosts
        }
        if self.verbose:
            print(f"Remaining hosts: {len(remaining)} -- {remaining}")
        return remaining


class ElasticRayExecutor:
    """Executor for elastic jobs using Ray.

    Leverages the Ray global state to detect available hosts and
    slots. Assumes that the entire Ray cluster is available for
    the Executor to use.

    Args:
        settings: Configuration for the elastic job
            setup. You can use a standard Horovod ElasticSettings
            object or create one directly from
            ElasticRayExecutor.create_settings.
        use_gpu (bool): Whether to use GPU for allocation.
        cpus_per_slot (int): Number of CPU resources to allocate to
            each worker.
        gpus_per_slot (int): Number of GPU resources to allocate to
            each worker.
        env_vars (Dict): Environment variables to be set
            on the actors (worker processes) before initialization.
        override_discovery (bool): Whether for the ElasticRayExecutor to
            automatically provide a discovery mechanism for ElasticSettings.

    Example:

    .. code-block:: python

        import ray
        ray.init(address="auto")
        settings = ElasticRayExecutor.create_settings(verbose=True)
        executor = ElasticRayExecutor(
            settings, use_gpu=True, cpus_per_slot=2)
        executor.start()
        executor.run(train_fn)
    """

    @staticmethod
    def create_settings(min_np: int = 1,
                        max_np: int = None,
                        reset_limit: int = None,
                        elastic_timeout: int = 600,
                        timeout_s: int = 30,
                        ssh_identity_file: str = None,
                        nics: str = None,
                        **kwargs):
        """Returns a Settings object for ElasticRayExecutor.

        Note that the `discovery` property will be set at runtime.

        Args:
            min_np (int): Minimum number of processes running for
                training to continue. If number of available processes dips
                below this threshold, then training will wait for
                more instances to become available.
            max_np (int): Maximum number of training processes,
                beyond which no additional processes will be created.
                If not specified, then will be unbounded.
            reset_limit (int): Maximum number of times that the training
                job can scale up or down the number of workers after
                which the job is terminated.
            elastic_timeout (int): Timeout for elastic initialisation after
                re-scaling the cluster. The default value is 600 seconds.
                Alternatively, the environment variable
                HOROVOD_ELASTIC_TIMEOUT can also be used.'
            timeout_s (int): Horovod performs all the checks and starts the
                processes before the specified timeout.
                The default value is 30 seconds.
            ssh_identity_file (str): File on the driver from which
                the identity (private key) is read.
            nics (set): Network interfaces that can be used for communication.
        """
        start_timeout = timeout.Timeout(
            timeout_s,
            message="Timed out waiting for {activity}. Please "
            "check connectivity between servers. You "
            "may need to increase the --start-timeout "
            "parameter if you have too many servers.")
        ssh_identity_file = ssh_identity_file or os.path.expanduser(
            "~/ray_bootstrap_key.pem")
        settings = ElasticSettings(
            discovery=None,
            min_np=min_np,
            max_np=max_np,
            elastic_timeout=elastic_timeout,
            reset_limit=reset_limit,
            num_proc=min_np,
            ssh_identity_file=ssh_identity_file,
            nics=nics,
            start_timeout=start_timeout,
            key=secret.make_secret_key() if secret else None,
            **kwargs)
        return settings

    def __init__(self,
                 settings: ElasticSettings,
                 use_gpu: bool = False,
                 cpus_per_slot: int = 1,
                 gpus_per_slot: Optional[int] = None,
                 env_vars: dict = None,
                 override_discovery=True):
        if gpus_per_slot and not use_gpu:
            raise ValueError("gpus_per_slot is set, but use_gpu is False. "
                             "use_gpu must be True if gpus_per_slot is set. ")

        gpus_per_slot = gpus_per_slot or int(use_gpu)

        if use_gpu and gpus_per_slot < 1:
            raise ValueError(
                f"gpus_per_slot must be >= 1: Got {gpus_per_slot}.")

        if override_discovery:
            settings.discovery = RayHostDiscovery(
                use_gpu=use_gpu,
                cpus_per_slot=cpus_per_slot,
                gpus_per_slot=gpus_per_slot)
        self.cpus_per_slot = cpus_per_slot
        self.gpus_per_slot = gpus_per_slot
        self.use_gpu = use_gpu
        self.settings = settings
        self.driver = None
        self.rendezvous = None
        self.env_vars = env_vars or {}

    def start(self):
        """Starts the Horovod driver and services."""
        self.rendezvous = RendezvousServer(self.settings.verbose)
        self.driver = ElasticDriver(
            rendezvous=self.rendezvous,
            discovery=self.settings.discovery,
            min_np=self.settings.min_np,
            max_np=self.settings.max_np,
            timeout=self.settings.elastic_timeout,
            reset_limit=self.settings.reset_limit,
            verbose=self.settings.verbose)
        handler = create_rendezvous_handler(self.driver)
        logger.debug("[ray] starting rendezvous")
        global_rendezv_port = self.rendezvous.start(handler)

        logger.debug(f"[ray] waiting for {self.settings.num_proc} to start.")
        self.driver.wait_for_available_slots(self.settings.num_proc)

        # Host-to-host common interface detection
        # requires at least 2 hosts in an elastic job.
        min_hosts = _get_min_start_hosts(self.settings)
        current_hosts = self.driver.wait_for_available_slots(
            self.settings.num_proc, min_hosts=min_hosts)
        logger.debug("[ray] getting common interfaces")
        nics = detect_nics(
            self.settings,
            all_host_names=current_hosts.host_assignment_order,
        )
        logger.debug("[ray] getting driver IP")
        server_ip = socket.gethostbyname(socket.gethostname())
        self.run_env_vars = create_run_env_vars(
            server_ip, nics, global_rendezv_port, elastic=True)

    def _create_resources(self, hostname: str):
        resources = dict(
            num_cpus=self.cpus_per_slot,
            num_gpus=int(self.use_gpu) * self.gpus_per_slot,
            resources={f"node:{hostname}": 0.01})
        return resources

    def _create_remote_worker(self, slot_info, worker_env_vars):
        hostname = slot_info.hostname
        loaded_worker_cls = self.remote_worker_cls.options(
            **self._create_resources(hostname))

        worker = loaded_worker_cls.remote()
        worker.update_env_vars.remote(worker_env_vars)
        worker.update_env_vars.remote(create_slot_env_vars(slot_info))
        if self.use_gpu:
            visible_devices = ",".join(
                [str(i) for i in range(slot_info.local_size)])
            worker.update_env_vars.remote({
                "CUDA_VISIBLE_DEVICES":
                visible_devices
            })
        return worker

    def _create_spawn_worker_fn(self, return_results: List,
                                worker_fn: Callable,
                                queue: "ray.util.Queue") -> Callable:
        self.remote_worker_cls = ray.remote(BaseHorovodWorker)
        # event = register_shutdown_event()
        worker_env_vars = {}
        worker_env_vars.update(self.run_env_vars.copy())
        worker_env_vars.update(self.env_vars.copy())
        worker_env_vars.update({"PYTHONUNBUFFERED": "1"})

        def worker_loop(slot_info, events):
            def ping_worker(worker):
                # There is an odd edge case where a node can be removed
                # before the remote worker is started, leading to a failure
                # in trying to create the horovod mesh.
                try:
                    ping = worker.execute.remote(lambda _: 1)
                    ray.get(ping, timeout=10)
                except Exception as e:
                    logger.error(f"{slot_info.hostname}: Ping failed - {e}")
                    return False
                return True

            worker = self._create_remote_worker(slot_info, worker_env_vars)
            if not ping_worker(worker):
                return 1, time.time()

            ray.get(worker.set_queue.remote(queue))
            future = worker.execute.remote(lambda _: worker_fn())

            result = None
            while result is None:
                try:
                    #  TODO: make this event driven at some point.
                    retval = ray.get(future, timeout=0.1)
                    return_results.append((slot_info.rank, retval))
                    # Success
                    result = 0, time.time()
                except GetTimeoutError:
                    # Timeout
                    if any(e.is_set() for e in events):
                        ray.kill(worker)
                        result = 1, time.time()
                except Exception as e:
                    logger.error(f"{slot_info.hostname}[{slot_info.rank}]:{e}")
                    ray.kill(worker)
                    result = 1, time.time()
            logger.debug(f"Worker ({slot_info}) routine is done!")
            return result

        return worker_loop

    def run(self,
            worker_fn: Callable,
            callbacks: Optional[List[Callable]] = None) -> List[Any]:
        """Executes the provided function on all workers.

        Args:
            worker_fn: Target elastic function that can be executed.
            callbacks: List of callables. Each callback must either
                be a callable function or a class that implements __call__.
                Every callback will be invoked on every value logged
                by the rank 0 worker.

        Returns:
            List of return values from every completed worker.
        """
        return_values = []
        from ray.util.queue import Queue
        import inspect
        args = inspect.getfullargspec(Queue).args
        if "actor_options" not in args:
            # Ray 1.1 and less
            _queue = Queue()
        else:
            _queue = Queue(actor_options={
                "num_cpus": 0,
                "resources": {
                    ray.state.current_node_id(): 0.001
                }
            })
        self.driver.start(
            self.settings.num_proc,
            self._create_spawn_worker_fn(return_values, worker_fn, _queue))

<<<<<<< HEAD
        def _process_calls(queue, callbacks):
=======
        def _process_calls(queue, callbacks, event):
>>>>>>> 9ec21179
            if not callbacks:
                return
            while queue.actor:
                if not queue.empty():
                    result = queue.get_nowait()
                    for c in callbacks:
                        c(result)
<<<<<<< HEAD

        _callback_thread = None
        try:
            _callback_thread = threading.Thread(
                target=_process_calls, args=(_queue, callbacks), daemon=True)
            _callback_thread.start()
            res = self.driver.get_results()
=======
                    # avoid slamming the CI
                elif event.is_set():
                    break
                time.sleep(0.1)

        try:
            event = threading.Event()
            _callback_thread = threading.Thread(
                target=_process_calls,
                args=(_queue, callbacks, event),
                daemon=True)
            _callback_thread.start()
            res = self.driver.get_results()
            event.set()
            if _callback_thread:
                _callback_thread.join(timeout=60)
>>>>>>> 9ec21179
        finally:
            if hasattr(_queue, "shutdown"):
                _queue.shutdown()
            else:
                done_ref = _queue.actor.__ray_terminate__.remote()
                done, not_done = ray.wait([done_ref], timeout=5)
                if not_done:
                    ray.kill(_queue.actor)
<<<<<<< HEAD
            if _callback_thread:
                _callback_thread.join()
=======
>>>>>>> 9ec21179
        self.driver.stop()

        if res.error_message is not None:
            raise RuntimeError(res.error_message)

        for name, value in sorted(
                res.worker_results.items(), key=lambda item: item[1][1]):
            exit_code, timestamp = value
            if exit_code != 0:
                raise RuntimeError(
                    'Horovod detected that one or more processes '
                    'exited with non-zero '
                    'status, thus causing the job to be terminated. '
                    'The first process '
                    'to do so was:\nProcess name: {name}\nExit code: {code}\n'
                    .format(name=name, code=exit_code))

        return_values = [
            value for k, value in sorted(return_values, key=lambda kv: kv[0])
        ]
        return return_values<|MERGE_RESOLUTION|>--- conflicted
+++ resolved
@@ -410,11 +410,7 @@
             self.settings.num_proc,
             self._create_spawn_worker_fn(return_values, worker_fn, _queue))
 
-<<<<<<< HEAD
-        def _process_calls(queue, callbacks):
-=======
         def _process_calls(queue, callbacks, event):
->>>>>>> 9ec21179
             if not callbacks:
                 return
             while queue.actor:
@@ -422,15 +418,6 @@
                     result = queue.get_nowait()
                     for c in callbacks:
                         c(result)
-<<<<<<< HEAD
-
-        _callback_thread = None
-        try:
-            _callback_thread = threading.Thread(
-                target=_process_calls, args=(_queue, callbacks), daemon=True)
-            _callback_thread.start()
-            res = self.driver.get_results()
-=======
                     # avoid slamming the CI
                 elif event.is_set():
                     break
@@ -447,7 +434,6 @@
             event.set()
             if _callback_thread:
                 _callback_thread.join(timeout=60)
->>>>>>> 9ec21179
         finally:
             if hasattr(_queue, "shutdown"):
                 _queue.shutdown()
@@ -456,11 +442,6 @@
                 done, not_done = ray.wait([done_ref], timeout=5)
                 if not_done:
                     ray.kill(_queue.actor)
-<<<<<<< HEAD
-            if _callback_thread:
-                _callback_thread.join()
-=======
->>>>>>> 9ec21179
         self.driver.stop()
 
         if res.error_message is not None:
