"""Ray-Horovod Elastic training unit tests.

This is currently not run on the Ray CI.
"""
from contextlib import contextmanager
import psutil
import os
import socket

import mock
import pytest
import ray

from horovod.common.util import gloo_built
from horovod.runner.elastic.discovery import HostDiscovery
from horovod.ray.elastic import ElasticRayExecutor, RayHostDiscovery


@pytest.fixture
def ray_shutdown():
    yield
    # The code after the yield will run as teardown code.
    ray.shutdown()


@pytest.fixture
def ray_8_cpus():
    ray.init(num_cpus=8, resources={
        f"node:host-{i}": 1 for i in range(10)})
    yield
    # The code after the yield will run as teardown code.
    ray.shutdown()


@pytest.fixture
def ray_8_cpus_gpus():
    if "CUDA_VISIBLE_DEVICES" in os.environ:
        if len(os.environ["CUDA_VISIBLE_DEVICES"].split(",")) < 8:
            pytest.skip("Avoiding mismatched GPU machine.")
    ray.init(num_cpus=8, num_gpus=8, resources={
        f"node:host-{i}": 1 for i in range(10)})
<<<<<<< HEAD
    yield
    # The code after the yield will run as teardown code.
    ray.shutdown()
=======
    try:
        yield
    finally:
        # The code after the yield will run as teardown code.
        ray.shutdown()
>>>>>>> 9ec21179


class TestRayDiscoverySuite:
    @pytest.mark.skipif(
        not gloo_built(), reason='Gloo is required for Ray integration')
    def test_cpu_discovery(self, ray_shutdown):
        ray.init(num_cpus=4, num_gpus=1)
        discovery = RayHostDiscovery(cpus_per_slot=1)
        mapping = discovery.find_available_hosts_and_slots()
        assert len(mapping) == 1
        assert list(mapping.values()) == [4]

    @pytest.mark.skipif(
        not gloo_built(), reason='Gloo is required for Ray integration')
    def test_gpu_discovery(self, ray_shutdown):
        ray.init(num_cpus=4, num_gpus=1)
        discovery = RayHostDiscovery(use_gpu=True, cpus_per_slot=1)
        mapping = discovery.find_available_hosts_and_slots()
        assert len(mapping) == 1
        assert list(mapping.values()) == [1]

    @pytest.mark.skipif(
        not gloo_built(), reason='Gloo is required for Ray integration')
    def test_gpu_slot_discovery(self, ray_shutdown):
        ray.init(num_cpus=4, num_gpus=4)
        discovery = RayHostDiscovery(
            use_gpu=True, cpus_per_slot=1, gpus_per_slot=2)
        mapping = discovery.find_available_hosts_and_slots()
        assert len(mapping) == 1
        assert list(mapping.values()) == [2]

    @pytest.mark.skipif(
        not gloo_built(), reason='Gloo is required for Ray integration')
    def test_multinode(self, monkeypatch):
        def create_multi_node_mock():
            host_names = ["host-1", "host-2", "host-3"]
            resources = {"GPU": 2, "CPU": 8}

            def create_node_entry(hostname):
                return {
                    "NodeManagerAddress": hostname,
                    "Resources": resources.copy(),
                    "alive": True
                }

            return map(create_node_entry, host_names)

        monkeypatch.setattr(ray, "nodes", create_multi_node_mock)
        discovery = RayHostDiscovery(use_gpu=True, cpus_per_slot=1)
        mapping = discovery.find_available_hosts_and_slots()
        assert len(mapping) == 3
        assert list(mapping.values()) == [2, 2, 2]

    @pytest.mark.skipif(
        not gloo_built(), reason='Gloo is required for Ray integration')
    def test_multinode_gpus_per_slot(self, monkeypatch):
        def create_multi_node_mock():
            host_names = ["host-1", "host-2", "host-3"]
            resources = {"GPU": 2, "CPU": 8}

            def create_node_entry(hostname):
                return {
                    "NodeManagerAddress": hostname,
                    "Resources": resources.copy(),
                    "alive": True
                }

            return map(create_node_entry, host_names)

        monkeypatch.setattr(ray, "nodes", create_multi_node_mock)
        discovery = RayHostDiscovery(use_gpu=True, gpus_per_slot=2)
        mapping = discovery.find_available_hosts_and_slots()
        assert len(mapping) == 3
        assert list(mapping.values()) == [1, 1, 1]

    @pytest.mark.skipif(
        not gloo_built(), reason='Gloo is required for Ray integration')
    def test_multinode_mismatch(self, monkeypatch):
        def create_multi_node_mock():
            host_names = ["host-1", "host-2", "host-3"]
            resources = {"CPU": 8}

            def create_node_entry(hostname):
                return {
                    "NodeManagerAddress": hostname,
                    "Resources": resources.copy(),
                    "alive": True
                }

            return map(create_node_entry, host_names)

        monkeypatch.setattr(ray, "nodes", create_multi_node_mock)
        discovery = RayHostDiscovery(use_gpu=True, cpus_per_slot=1)
        mapping = discovery.find_available_hosts_and_slots()
        assert sum(mapping.values()) == 0


class SimpleTestDiscovery(HostDiscovery):
    def __init__(self, schedule):
        self._schedule = schedule
        self._generator = self.host_generator()

    def host_generator(self):
        for iters, hosts in self._schedule:
            iters = iters or 500  # max
            for i in range(iters):
                yield hosts

    def find_available_hosts_and_slots(self):
        hostlist = next(self._generator)
        hosts = {}
        for item in hostlist:
            host, slots = item.split(":")
            slots = int(slots)
            hosts[host] = slots
        return hosts


class StatusCallback:
    def __init__(self):
        self._journal = []

    def __call__(self, info_dict):
        self._journal.append(info_dict)

    def fetch(self):
        return self._journal.copy()


def _create_training_function(iterations):
    def training_fn():
        import time
        import torch
        import horovod.torch as hvd
        from horovod.ray import ray_logger

        hvd.init()

        model = torch.nn.Sequential(torch.nn.Linear(2, 2))
        optimizer = torch.optim.SGD(model.parameters(), lr=0.1)
        ray_logger.log({"started": True, "pid": os.getpid()})

        @hvd.elastic.run
        def train(state):
            for state.epoch in range(state.epoch, iterations):
                ray_logger.log({"training": True, "pid": os.getpid()})
                time.sleep(0.1)
                state.commit()  # triggers scale-up, scale-down
            ray_logger.log({"finished": True, "pid": os.getpid()})

        state = hvd.elastic.TorchState(
            model, optimizer, batch=0, epoch=0, commits=0, rendezvous=0)
        train(state)
        return True

    return training_fn


@contextmanager
def fault_tolerance_patches():
    with mock.patch(
            'horovod.runner.elastic.driver.DISCOVER_HOSTS_FREQUENCY_SECS',
            0.1):
        with mock.patch(
                "horovod.runner.util.network.get_driver_ip",
                return_value=socket.gethostbyname(socket.gethostname())):
            yield


@pytest.mark.skipif(
    not gloo_built(), reason='Gloo is required for Ray integration')
def test_fault_tolerance_hosts_added_and_removed(ray_8_cpus):
    with fault_tolerance_patches():
        discovery_schedule = [
            (10, ['host-1:2']),
            (30, ['host-1:2', 'host-2:1', 'host-3:1']),
            (None, ['host-2:1']),
        ]
        nics = list(psutil.net_if_addrs().keys())[0]

        settings = ElasticRayExecutor.create_settings(min_np=1, nics={nics})
        settings.discovery = SimpleTestDiscovery(discovery_schedule)
        executor = ElasticRayExecutor(
            settings, cpus_per_slot=1, override_discovery=False)

<<<<<<< HEAD
        training_fn = _create_training_function(iterations=100)
=======
        training_fn = _create_training_function(iterations=50)
>>>>>>> 9ec21179
        executor.start()
        trace = StatusCallback()
        results = executor.run(training_fn, callbacks=[trace])
        assert len(results) == 1

        events = trace.fetch()
        assert sum(int("started" in e) for e in events) == 4, events
        assert sum(int("finished" in e) for e in events) == 1, events


@pytest.mark.skipif(
    not gloo_built(), reason='Gloo is required for Ray integration')
def test_fault_tolerance_hosts_remove_and_add(ray_8_cpus):
    with fault_tolerance_patches():
        discovery_schedule = [
            (10, ['host-1:2', 'host-2:1', 'host-3:2']),
            (10, ['host-1:2']),
            (None, ['host-1:2', 'host-4:1', 'host-5:1']),
        ]
        nics = list(psutil.net_if_addrs().keys())[0]

        settings = ElasticRayExecutor.create_settings(min_np=1, nics={nics})
        settings.discovery = SimpleTestDiscovery(discovery_schedule)
        executor = ElasticRayExecutor(
            settings, cpus_per_slot=1, override_discovery=False)

<<<<<<< HEAD
        training_fn = _create_training_function(iterations=100)
=======
        training_fn = _create_training_function(iterations=30)
>>>>>>> 9ec21179
        executor.start()
        trace = StatusCallback()
        results = executor.run(training_fn, callbacks=[trace])
        assert len(results) == 4

        events = trace.fetch()
        assert sum(int("started" in e) for e in events) == 7, events
        assert sum(int("finished" in e) for e in events) == 4, events


@pytest.mark.skipif(
    not gloo_built(), reason='Gloo is required for Ray integration')
def test_max_np(ray_8_cpus):
    with fault_tolerance_patches():
        discovery_schedule = [
            (10, ['host-1:2']),
            (None, ['host-1:2', 'host-4:1', 'host-5:1']),
        ]
        nics = list(psutil.net_if_addrs().keys())[0]

        settings = ElasticRayExecutor.create_settings(
            min_np=1, max_np=2, nics={nics})
        settings.discovery = SimpleTestDiscovery(discovery_schedule)
        executor = ElasticRayExecutor(
            settings, cpus_per_slot=1, override_discovery=False)

<<<<<<< HEAD
        training_fn = _create_training_function(iterations=100)
=======
        training_fn = _create_training_function(iterations=20)
>>>>>>> 9ec21179
        executor.start()
        trace = StatusCallback()
        results = executor.run(training_fn, callbacks=[trace])
        assert len(results) == 2

        events = trace.fetch()
        assert sum(int("started" in e) for e in events) == 2, events
        assert sum(int("finished" in e) for e in events) == 2, events


@pytest.mark.skipif(
    not gloo_built(), reason='Gloo is required for Ray integration')
def test_min_np(ray_8_cpus):
    with fault_tolerance_patches():
        discovery_schedule = [
            (10, ['host-1:1']),
            (10, ['host-1:1', 'host-4:1', 'host-5:1']),
            (None, ['host-1:1', 'host-4:1', 'host-5:1', 'host-6:1']),
        ]
        nics = list(psutil.net_if_addrs().keys())[0]

        settings = ElasticRayExecutor.create_settings(
            min_np=4, max_np=4, nics={nics})
        settings.discovery = SimpleTestDiscovery(discovery_schedule)
        executor = ElasticRayExecutor(
            settings, cpus_per_slot=1, override_discovery=False)

<<<<<<< HEAD
        training_fn = _create_training_function(iterations=100)
=======
        training_fn = _create_training_function(iterations=30)
>>>>>>> 9ec21179
        executor.start()
        trace = StatusCallback()
        results = executor.run(training_fn, callbacks=[trace])
        assert len(results) == 4

        events = trace.fetch()
        assert sum(int("started" in e) for e in events) == 4, events
        assert sum(int("finished" in e) for e in events) == 4, events


@pytest.mark.skipif(
    not gloo_built(), reason='Gloo is required for Ray integration')
def test_gpu_e2e(ray_8_cpus_gpus):
    with fault_tolerance_patches():
        discovery_schedule = [
            (10, ['host-1:1']),
            (10, ['host-1:1', 'host-4:1', 'host-5:1']),
            (None, ['host-1:1', 'host-4:1', 'host-5:1', 'host-6:1']),
        ]
        nics = list(psutil.net_if_addrs().keys())[0]

        settings = ElasticRayExecutor.create_settings(
            min_np=4, max_np=4, nics={nics})
        settings.discovery = SimpleTestDiscovery(discovery_schedule)
        executor = ElasticRayExecutor(
            settings, gpus_per_slot=1, use_gpu=True, override_discovery=False)

<<<<<<< HEAD
        training_fn = _create_training_function(iterations=100)
=======
        training_fn = _create_training_function(iterations=30)
>>>>>>> 9ec21179
        executor.start()
        trace = StatusCallback()
        results = executor.run(training_fn, callbacks=[trace])
        assert len(results) == 4

        events = trace.fetch()
        assert sum(int("started" in e) for e in events) == 4, events
        assert sum(int("finished" in e) for e in events) == 4, events


if __name__ == "__main__":
    import sys
    sys.exit(pytest.main(sys.argv[1:] + ["-v", "-x", __file__]))<|MERGE_RESOLUTION|>--- conflicted
+++ resolved
@@ -39,17 +39,11 @@
             pytest.skip("Avoiding mismatched GPU machine.")
     ray.init(num_cpus=8, num_gpus=8, resources={
         f"node:host-{i}": 1 for i in range(10)})
-<<<<<<< HEAD
-    yield
-    # The code after the yield will run as teardown code.
-    ray.shutdown()
-=======
     try:
         yield
     finally:
         # The code after the yield will run as teardown code.
         ray.shutdown()
->>>>>>> 9ec21179
 
 
 class TestRayDiscoverySuite:
@@ -235,11 +229,7 @@
         executor = ElasticRayExecutor(
             settings, cpus_per_slot=1, override_discovery=False)
 
-<<<<<<< HEAD
-        training_fn = _create_training_function(iterations=100)
-=======
         training_fn = _create_training_function(iterations=50)
->>>>>>> 9ec21179
         executor.start()
         trace = StatusCallback()
         results = executor.run(training_fn, callbacks=[trace])
@@ -266,11 +256,7 @@
         executor = ElasticRayExecutor(
             settings, cpus_per_slot=1, override_discovery=False)
 
-<<<<<<< HEAD
-        training_fn = _create_training_function(iterations=100)
-=======
         training_fn = _create_training_function(iterations=30)
->>>>>>> 9ec21179
         executor.start()
         trace = StatusCallback()
         results = executor.run(training_fn, callbacks=[trace])
@@ -297,11 +283,7 @@
         executor = ElasticRayExecutor(
             settings, cpus_per_slot=1, override_discovery=False)
 
-<<<<<<< HEAD
-        training_fn = _create_training_function(iterations=100)
-=======
         training_fn = _create_training_function(iterations=20)
->>>>>>> 9ec21179
         executor.start()
         trace = StatusCallback()
         results = executor.run(training_fn, callbacks=[trace])
@@ -329,11 +311,7 @@
         executor = ElasticRayExecutor(
             settings, cpus_per_slot=1, override_discovery=False)
 
-<<<<<<< HEAD
-        training_fn = _create_training_function(iterations=100)
-=======
         training_fn = _create_training_function(iterations=30)
->>>>>>> 9ec21179
         executor.start()
         trace = StatusCallback()
         results = executor.run(training_fn, callbacks=[trace])
@@ -361,11 +339,7 @@
         executor = ElasticRayExecutor(
             settings, gpus_per_slot=1, use_gpu=True, override_discovery=False)
 
-<<<<<<< HEAD
-        training_fn = _create_training_function(iterations=100)
-=======
         training_fn = _create_training_function(iterations=30)
->>>>>>> 9ec21179
         executor.start()
         trace = StatusCallback()
         results = executor.run(training_fn, callbacks=[trace])
