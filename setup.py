--- conflicted
+++ resolved
@@ -1507,11 +1507,7 @@
 pyspark_require_list = ['pyspark>=2.3.2;python_version<"3.8"',
                         # TODO: change to 'pyspark>=3.0.0' once spark3 is released
                         'pyspark>=3.0.0.dev;python_version>="3.8"']
-<<<<<<< HEAD
 spark_require_list = ['h5py>=2.9', 'numpy', 'petastorm>=0.9.4', 'pyarrow>=0.15.0'] + \
-=======
-spark_require_list = ['h5py>=2.9', 'numpy', 'petastorm>=0.9.0,!=0.9.3', 'pyarrow>=0.15.0'] + \
->>>>>>> 66ce7d64
                      pyspark_require_list
 # all frameworks' dependencies
 all_frameworks_require_list = tensorflow_require_list + \
